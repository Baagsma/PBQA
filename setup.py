--- conflicted
+++ resolved
@@ -1,41 +1,37 @@
-from setuptools import setup, find_packages
-from pathlib import Path
-
-HERE = Path(__file__).parent
-README = (HERE / "README.md").read_text()
-
-setup(
-    name="PBQA",
-<<<<<<< HEAD
-    version="1.2.6",
-=======
-    version="1.2.7",
->>>>>>> 506b87de
-    description="Pattern Based Question and Answer (PBQA) is a Python library that provides tools for querying LLMs and managing text embeddings. It combines guided generation with multi-shot prompting to improve response quality and consistency.",
-    long_description=README,
-    long_description_content_type="text/markdown",
-    author="Bart Haagsma",
-    author_email="dev.baagsma@gmail.com",
-    url="https://github.com/Baagsma/PBQA",
-    packages=find_packages(),
-    install_requires=[
-        "PyYAML",
-        "requests",
-        "accelerate",
-        "transformers",
-        "qdrant-client",
-        "sentence-transformers",
-        "python-dotenv",
-    ],
-    classifiers=[
-        "Development Status :: 3 - Alpha",
-        "Intended Audience :: Developers",
-        "License :: OSI Approved :: MIT License",
-        "Programming Language :: Python :: 3",
-        "Programming Language :: Python :: 3.9",
-        "Programming Language :: Python :: 3.10",
-        "Programming Language :: Python :: 3.11",
-        "Programming Language :: Python :: 3.12",
-    ],
-    python_requires=">=3.9",
-)
+from setuptools import setup, find_packages
+from pathlib import Path
+
+HERE = Path(__file__).parent
+README = (HERE / "README.md").read_text()
+
+setup(
+    name="PBQA",
+    version="1.2.7",
+    description="Pattern Based Question and Answer (PBQA) is a Python library that provides tools for querying LLMs and managing text embeddings. It combines guided generation with multi-shot prompting to improve response quality and consistency.",
+    long_description=README,
+    long_description_content_type="text/markdown",
+    author="Bart Haagsma",
+    author_email="dev.baagsma@gmail.com",
+    url="https://github.com/Baagsma/PBQA",
+    packages=find_packages(),
+    install_requires=[
+        "PyYAML",
+        "requests",
+        "accelerate",
+        "transformers",
+        "qdrant-client",
+        "sentence-transformers",
+        "python-dotenv",
+    ],
+    classifiers=[
+        "Development Status :: 3 - Alpha",
+        "Intended Audience :: Developers",
+        "License :: OSI Approved :: MIT License",
+        "Programming Language :: Python :: 3",
+        "Programming Language :: Python :: 3.9",
+        "Programming Language :: Python :: 3.10",
+        "Programming Language :: Python :: 3.11",
+        "Programming Language :: Python :: 3.12",
+    ],
+    python_requires=">=3.9",
+)